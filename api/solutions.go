package api

import (
	"database/sql"
	"fmt"
	"net/http"
	"sort"
	"strconv"

	"github.com/labstack/echo/v4"
	"github.com/udovin/solve/core"
	"github.com/udovin/solve/models"
)

// registerSolutionHandlers registers handlers for solution management.
func (v *View) registerSolutionHandlers(g *echo.Group) {
	if v.core.Users == nil {
		return
	}
	g.GET(
		"/v0/solutions", v.observeSolutions,
		v.sessionAuth,
		v.requireAuthRole(models.ObserveSolutionsRole),
	)
	g.GET(
		"/v0/solutions/:solution", v.observeSolution,
		v.sessionAuth, v.extractSolution, v.extractSolutionRoles,
		v.requireAuthRole(models.ObserveSolutionRole),
	)
}

type Solution struct {
	ID         int64           `json:"id"`
	Problem    *Problem        `json:"problem"`
	User       *User           `json:"user"`
	Report     *SolutionReport `json:"report"`
	CreateTime int64           `json:"create_time"`
}

type Solutions struct {
	Solutions []Solution `json:"solutions"`
}

type solutionSorter []Solution

func (v solutionSorter) Len() int {
	return len(v)
}

func (v solutionSorter) Less(i, j int) bool {
	return v[i].ID > v[j].ID
}

func (v solutionSorter) Swap(i, j int) {
	v[i], v[j] = v[j], v[i]
}

<<<<<<< HEAD
func makeSolution(c echo.Context, solution models.Solution, roles core.RoleSet, core *core.Core) Solution {
	resp := Solution{
		ID:         solution.ID,
		CreateTime: solution.CreateTime,
	}
	if problem, err := core.Problems.Get(solution.ProblemID); err == nil {
=======
func makeBaseSolutionReport(solution models.Solution) *SolutionReport {
	report, err := solution.GetReport()
	if err != nil || report == nil {
		return nil
	}
	resp := SolutionReport{
		Verdict:    report.Verdict.String(),
		CompileLog: report.CompileLog,
	}
	return &resp
}

func makeSolutionReport(solution models.Solution) *SolutionReport {
	report, err := solution.GetReport()
	if err != nil || report == nil {
		return nil
	}
	resp := SolutionReport{
		Verdict:    report.Verdict.String(),
		CompileLog: report.CompileLog,
	}
	for _, test := range report.Tests {
		resp.Tests = append(resp.Tests, TestReport{
			Verdict:  test.Verdict.String(),
			CheckLog: test.CheckLog,
		})
	}
	return &resp
}

func (v *View) makeBaseSolution(
	c echo.Context, solution models.Solution, roles core.RoleSet,
) Solution {
	resp := Solution{ID: solution.ID}
	if problem, err := v.core.Problems.Get(solution.ProblemID); err == nil {
>>>>>>> a2f9be32
		problemResp := makeProblem(problem)
		resp.Problem = &problemResp
	}
	if account, err := v.core.Accounts.Get(solution.AuthorID); err == nil {
		switch account.Kind {
		case models.UserAccount:
			if user, err := v.core.Users.GetByAccount(account.ID); err == nil {
				resp.User = &User{ID: user.ID, Login: user.Login}
			}
		}
	}
	resp.Report = makeBaseSolutionReport(solution)
	return resp
}

func (v *View) makeSolution(
	c echo.Context, solution models.Solution, roles core.RoleSet,
) Solution {
	resp := Solution{ID: solution.ID}
	if problem, err := v.core.Problems.Get(solution.ProblemID); err == nil {
		problemResp := makeProblem(problem)
		resp.Problem = &problemResp
	}
	if account, err := v.core.Accounts.Get(solution.AuthorID); err == nil {
		switch account.Kind {
		case models.UserAccount:
			if user, err := v.core.Users.GetByAccount(account.ID); err == nil {
				resp.User = &User{ID: user.ID, Login: user.Login}
			}
		}
	}
	resp.Report = makeSolutionReport(solution)
	return resp
}

func (v *View) observeSolutions(c echo.Context) error {
	roles, ok := c.Get(authRolesKey).(core.RoleSet)
	if !ok {
		c.Logger().Error("roles not extracted")
		return fmt.Errorf("roles not extracted")
	}
	var resp Solutions
	solutions, err := v.core.Solutions.All()
	if err != nil {
		c.Logger().Error(err)
		return err
	}
	for _, solution := range solutions {
		solutionRoles := v.extendSolutionRoles(c, roles, solution)
		if ok, err := v.core.HasRole(
			solutionRoles, models.ObserveSolutionRole,
		); ok && err == nil {
			resp.Solutions = append(
				resp.Solutions,
				v.makeBaseSolution(c, solution, solutionRoles),
			)
		}
	}
	sort.Sort(solutionSorter(resp.Solutions))
	return c.JSON(http.StatusOK, resp)
}

func (v *View) observeSolution(c echo.Context) error {
	solution, ok := c.Get(solutionKey).(models.Solution)
	if !ok {
		c.Logger().Error("solution not extracted")
		return fmt.Errorf("solution not extracted")
	}
	roles, ok := c.Get(authRolesKey).(core.RoleSet)
	if !ok {
		c.Logger().Error("roles not extracted")
		return fmt.Errorf("roles not extracted")
	}
	return c.JSON(http.StatusOK, v.makeSolution(c, solution, roles))
}

func (v *View) extractSolution(next echo.HandlerFunc) echo.HandlerFunc {
	return func(c echo.Context) error {
		id, err := strconv.ParseInt(c.Param("solution"), 10, 64)
		if err != nil {
			c.Logger().Warn(err)
			resp := errorResponse{Message: "invalid solution ID"}
			return c.JSON(http.StatusBadRequest, resp)
		}
		solution, err := v.core.Solutions.Get(id)
		if err == sql.ErrNoRows {
			if err := v.core.Solutions.SyncTx(v.core.DB); err != nil {
				return err
			}
			solution, err = v.core.Solutions.Get(id)
		}
		if err != nil {
			if err == sql.ErrNoRows {
				resp := errorResponse{Message: "solution not found"}
				return c.JSON(http.StatusNotFound, resp)
			}
			c.Logger().Error(err)
			return err
		}
		c.Set(solutionKey, solution)
		return next(c)
	}
}

func (v *View) extendSolutionRoles(
	c echo.Context, roles core.RoleSet, solution models.Solution,
) core.RoleSet {
	solutionRoles := roles.Clone()
	if solution.ID == 0 {
		return solutionRoles
	}
	addRole := func(code string) {
		if err := v.core.AddRole(solutionRoles, code); err != nil {
			c.Logger().Error(err)
		}
	}
	account, ok := c.Get(authAccountKey).(models.Account)
	if ok {
		if solution.AuthorID != 0 && account.ID == int64(solution.AuthorID) {
			addRole(models.ObserveSolutionRole)
		}
	}
	return solutionRoles
}

func (v *View) extractSolutionRoles(next echo.HandlerFunc) echo.HandlerFunc {
	nextWrap := func(c echo.Context) error {
		solution, ok := c.Get(solutionKey).(models.Solution)
		if !ok {
			c.Logger().Error("contest not extracted")
			return fmt.Errorf("contest not extracted")
		}
		roles, ok := c.Get(authRolesKey).(core.RoleSet)
		if !ok {
			c.Logger().Error("roles not extracted")
			return fmt.Errorf("roles not extracted")
		}
		c.Set(authRolesKey, v.extendSolutionRoles(c, roles, solution))
		return next(c)
	}
	return v.extractAuthRoles(nextWrap)
}<|MERGE_RESOLUTION|>--- conflicted
+++ resolved
@@ -55,22 +55,13 @@
 	v[i], v[j] = v[j], v[i]
 }
 
-<<<<<<< HEAD
-func makeSolution(c echo.Context, solution models.Solution, roles core.RoleSet, core *core.Core) Solution {
-	resp := Solution{
-		ID:         solution.ID,
-		CreateTime: solution.CreateTime,
-	}
-	if problem, err := core.Problems.Get(solution.ProblemID); err == nil {
-=======
 func makeBaseSolutionReport(solution models.Solution) *SolutionReport {
 	report, err := solution.GetReport()
 	if err != nil || report == nil {
 		return nil
 	}
 	resp := SolutionReport{
-		Verdict:    report.Verdict.String(),
-		CompileLog: report.CompileLog,
+		Verdict: report.Verdict.String(),
 	}
 	return &resp
 }
@@ -96,9 +87,11 @@
 func (v *View) makeBaseSolution(
 	c echo.Context, solution models.Solution, roles core.RoleSet,
 ) Solution {
-	resp := Solution{ID: solution.ID}
+	resp := Solution{
+		ID:         solution.ID,
+		CreateTime: solution.CreateTime,
+	}
 	if problem, err := v.core.Problems.Get(solution.ProblemID); err == nil {
->>>>>>> a2f9be32
 		problemResp := makeProblem(problem)
 		resp.Problem = &problemResp
 	}
@@ -117,7 +110,10 @@
 func (v *View) makeSolution(
 	c echo.Context, solution models.Solution, roles core.RoleSet,
 ) Solution {
-	resp := Solution{ID: solution.ID}
+	resp := Solution{
+		ID:         solution.ID,
+		CreateTime: solution.CreateTime,
+	}
 	if problem, err := v.core.Problems.Get(solution.ProblemID); err == nil {
 		problemResp := makeProblem(problem)
 		resp.Problem = &problemResp
